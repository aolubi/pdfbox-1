<?xml version="1.0" encoding="UTF-8"?>

<!--
! Licensed to the Apache Software Foundation (ASF) under one or more
! contributor license agreements.  See the NOTICE file distributed with
! this work for additional information regarding copyright ownership.
! The ASF licenses this file to You under the Apache License, Version 2.0
! (the "License"); you may not use this file except in compliance with
! the License.  You may obtain a copy of the License at
!
!      http://www.apache.org/licenses/LICENSE-2.0
!
! Unless required by applicable law or agreed to in writing, software
! distributed under the License is distributed on an "AS IS" BASIS,
! WITHOUT WARRANTIES OR CONDITIONS OF ANY KIND, either express or implied.
! See the License for the specific language governing permissions and
! limitations under the License.
!-->

<project xmlns="http://maven.apache.org/POM/4.0.0" xmlns:xsi="http://www.w3.org/2001/XMLSchema-instance" xsi:schemaLocation="http://maven.apache.org/POM/4.0.0 http://maven.apache.org/maven-v4_0_0.xsd">
    <modelVersion>4.0.0</modelVersion>

    <parent>
        <groupId>org.apache.pdfbox</groupId>
        <artifactId>pdfbox-parent</artifactId>
<<<<<<< HEAD
        <version>1.8.9-SNAPSHOT</version>
=======
        <version>1.8.6-formiz1</version>
>>>>>>> 6b67347b
        <relativePath>../parent/pom.xml</relativePath>
    </parent>

    <artifactId>pdfbox</artifactId>
    <packaging>bundle</packaging>

    <name>Apache PDFBox</name>
    <description>
        The Apache PDFBox library is an open source Java tool for working with PDF documents.
    </description>
    <inceptionYear>2002</inceptionYear>

    <dependencies>
        <dependency>
            <groupId>org.apache.pdfbox</groupId>
            <artifactId>fontbox</artifactId>
            <version>${project.version}</version>
        </dependency>
        <dependency>
            <groupId>org.apache.pdfbox</groupId>
            <artifactId>jempbox</artifactId>
            <version>${project.version}</version>
        </dependency>
        <dependency>
            <groupId>commons-logging</groupId>
            <artifactId>commons-logging</artifactId>
            <version>1.1.1</version>
        </dependency>
        <dependency>
            <groupId>org.bouncycastle</groupId>
            <artifactId>bcmail-jdk15</artifactId>
            <version>1.44</version>
            <optional>true</optional>
        </dependency>
        <dependency>
            <groupId>org.bouncycastle</groupId>
            <artifactId>bcprov-jdk15</artifactId>
            <version>1.44</version>
            <optional>true</optional>
        </dependency>
        <dependency>
            <groupId>com.ibm.icu</groupId>
            <artifactId>icu4j</artifactId>
            <version>3.8</version>
            <optional>true</optional>
        </dependency>
        <dependency>
            <groupId>junit</groupId>
            <artifactId>junit</artifactId>
            <version>4.8.1</version>
            <scope>test</scope>
        </dependency>

        <!-- For legal reasons (incompatible license), these two dependencies
        are to be used only in the tests and may not be distributed.
        See also LEGAL-195 -->
        <dependency>
            <groupId>com.levigo.jbig2</groupId>
            <artifactId>levigo-jbig2-imageio</artifactId>
            <version>1.6.2</version>
            <scope>test</scope>
        </dependency>
        <dependency>
            <groupId>net.java.dev.jai-imageio</groupId>
            <artifactId>jai-imageio-core-standalone</artifactId>
            <version>1.2-pre-dr-b04-2011-07-04</version>
            <scope>test</scope>
        </dependency>    
    </dependencies>
  
    <repositories>
        <repository>
            <id>jbig2.googlecode</id>
            <name>JBIG2 ImageIO-Plugin repository at googlecode.com</name>
            <url>http://jbig2-imageio.googlecode.com/svn/maven-repository/</url>
        </repository>
        <repository>
            <id>mygrid-repository</id>
            <name>myGrid Repository</name>
            <url>http://www.mygrid.org.uk/maven/repository</url>
        </repository>
    </repositories>

    <build>
        <resources>
            <resource>
                <directory>src/main/resources</directory>
                <filtering>true</filtering>
            </resource>
        </resources>
        <plugins>
            <plugin>
                <artifactId>maven-antrun-plugin</artifactId>
                <executions>
                    <execution>
                        <phase>generate-resources</phase>
                        <configuration>
                            <target>
                                <ant antfile="build.xml" target="get.adobefiles" />
                            </target>
                        </configuration>
                        <goals>
                            <goal>run</goal>
                        </goals>
                    </execution>
                </executions>
                <dependencies>
                    <dependency>
                        <groupId>org.apache.ant</groupId>
                        <artifactId>ant-nodeps</artifactId>
                        <version>1.8.1</version>
                    </dependency>
                </dependencies>
            </plugin>
            <plugin>
                <artifactId>maven-surefire-plugin</artifactId>
                <configuration>
                    <argLine>-Xmx128m</argLine>
                    <includes>
                        <include>org/apache/pdfbox/TestAll.java</include>
                        <include>org/apache/pdfbox/util/TestImageIOUtils.java</include>
                        <include>org/apache/pdfbox/util/TestTextStripper.java</include>
                        <!--
                        <include>org/apache/pdfbox/util/TestPDFToImage.java</include>
                        -->
                    </includes>
                    <systemPropertyVariables>
                        <java.util.logging.config.file>src/test/resources/logging.properties</java.util.logging.config.file>
                    </systemPropertyVariables>
                </configuration>
            </plugin>
            <plugin>
                <groupId>org.apache.felix</groupId>
                <artifactId>maven-bundle-plugin</artifactId>
                <extensions>true</extensions>
                <configuration>
                    <instructions>
                        <Include-Resource>
                            {maven-resources},
                            META-INF=target/maven-shared-archive-resources/META-INF,
                            org/apache/pdfbox/resources=target/classes/org/apache/pdfbox/resources
                        </Include-Resource>
                    </instructions>
                </configuration>
            </plugin>
            <plugin>
                <groupId>org.apache.rat</groupId>
                <artifactId>apache-rat-plugin</artifactId>
                <configuration>
                    <excludes>
                        <exclude>src/main/resources/org/apache/pdfbox/resources/cmap/*</exclude>
                        <exclude>src/main/resources/META-INF/services/*</exclude>
                        <exclude>src/test/resources/input/rendering/*.ai</exclude>
                        <exclude>download/glyphlist.txt</exclude>
                        <exclude>release.properties</exclude>
                    </excludes>
                </configuration>
            </plugin>
        </plugins>
    </build>

</project>
<|MERGE_RESOLUTION|>--- conflicted
+++ resolved
@@ -1,192 +1,189 @@
-<?xml version="1.0" encoding="UTF-8"?>
-
-<!--
-! Licensed to the Apache Software Foundation (ASF) under one or more
-! contributor license agreements.  See the NOTICE file distributed with
-! this work for additional information regarding copyright ownership.
-! The ASF licenses this file to You under the Apache License, Version 2.0
-! (the "License"); you may not use this file except in compliance with
-! the License.  You may obtain a copy of the License at
-!
-!      http://www.apache.org/licenses/LICENSE-2.0
-!
-! Unless required by applicable law or agreed to in writing, software
-! distributed under the License is distributed on an "AS IS" BASIS,
-! WITHOUT WARRANTIES OR CONDITIONS OF ANY KIND, either express or implied.
-! See the License for the specific language governing permissions and
-! limitations under the License.
-!-->
-
-<project xmlns="http://maven.apache.org/POM/4.0.0" xmlns:xsi="http://www.w3.org/2001/XMLSchema-instance" xsi:schemaLocation="http://maven.apache.org/POM/4.0.0 http://maven.apache.org/maven-v4_0_0.xsd">
-    <modelVersion>4.0.0</modelVersion>
-
-    <parent>
-        <groupId>org.apache.pdfbox</groupId>
-        <artifactId>pdfbox-parent</artifactId>
-<<<<<<< HEAD
-        <version>1.8.9-SNAPSHOT</version>
-=======
-        <version>1.8.6-formiz1</version>
->>>>>>> 6b67347b
-        <relativePath>../parent/pom.xml</relativePath>
-    </parent>
-
-    <artifactId>pdfbox</artifactId>
-    <packaging>bundle</packaging>
-
-    <name>Apache PDFBox</name>
-    <description>
-        The Apache PDFBox library is an open source Java tool for working with PDF documents.
-    </description>
-    <inceptionYear>2002</inceptionYear>
-
-    <dependencies>
-        <dependency>
-            <groupId>org.apache.pdfbox</groupId>
-            <artifactId>fontbox</artifactId>
-            <version>${project.version}</version>
-        </dependency>
-        <dependency>
-            <groupId>org.apache.pdfbox</groupId>
-            <artifactId>jempbox</artifactId>
-            <version>${project.version}</version>
-        </dependency>
-        <dependency>
-            <groupId>commons-logging</groupId>
-            <artifactId>commons-logging</artifactId>
-            <version>1.1.1</version>
-        </dependency>
-        <dependency>
-            <groupId>org.bouncycastle</groupId>
-            <artifactId>bcmail-jdk15</artifactId>
-            <version>1.44</version>
-            <optional>true</optional>
-        </dependency>
-        <dependency>
-            <groupId>org.bouncycastle</groupId>
-            <artifactId>bcprov-jdk15</artifactId>
-            <version>1.44</version>
-            <optional>true</optional>
-        </dependency>
-        <dependency>
-            <groupId>com.ibm.icu</groupId>
-            <artifactId>icu4j</artifactId>
-            <version>3.8</version>
-            <optional>true</optional>
-        </dependency>
-        <dependency>
-            <groupId>junit</groupId>
-            <artifactId>junit</artifactId>
-            <version>4.8.1</version>
-            <scope>test</scope>
-        </dependency>
-
-        <!-- For legal reasons (incompatible license), these two dependencies
-        are to be used only in the tests and may not be distributed.
-        See also LEGAL-195 -->
-        <dependency>
-            <groupId>com.levigo.jbig2</groupId>
-            <artifactId>levigo-jbig2-imageio</artifactId>
-            <version>1.6.2</version>
-            <scope>test</scope>
-        </dependency>
-        <dependency>
-            <groupId>net.java.dev.jai-imageio</groupId>
-            <artifactId>jai-imageio-core-standalone</artifactId>
-            <version>1.2-pre-dr-b04-2011-07-04</version>
-            <scope>test</scope>
-        </dependency>    
-    </dependencies>
-  
-    <repositories>
-        <repository>
-            <id>jbig2.googlecode</id>
-            <name>JBIG2 ImageIO-Plugin repository at googlecode.com</name>
-            <url>http://jbig2-imageio.googlecode.com/svn/maven-repository/</url>
-        </repository>
-        <repository>
-            <id>mygrid-repository</id>
-            <name>myGrid Repository</name>
-            <url>http://www.mygrid.org.uk/maven/repository</url>
-        </repository>
-    </repositories>
-
-    <build>
-        <resources>
-            <resource>
-                <directory>src/main/resources</directory>
-                <filtering>true</filtering>
-            </resource>
-        </resources>
-        <plugins>
-            <plugin>
-                <artifactId>maven-antrun-plugin</artifactId>
-                <executions>
-                    <execution>
-                        <phase>generate-resources</phase>
-                        <configuration>
-                            <target>
-                                <ant antfile="build.xml" target="get.adobefiles" />
-                            </target>
-                        </configuration>
-                        <goals>
-                            <goal>run</goal>
-                        </goals>
-                    </execution>
-                </executions>
-                <dependencies>
-                    <dependency>
-                        <groupId>org.apache.ant</groupId>
-                        <artifactId>ant-nodeps</artifactId>
-                        <version>1.8.1</version>
-                    </dependency>
-                </dependencies>
-            </plugin>
-            <plugin>
-                <artifactId>maven-surefire-plugin</artifactId>
-                <configuration>
-                    <argLine>-Xmx128m</argLine>
-                    <includes>
-                        <include>org/apache/pdfbox/TestAll.java</include>
-                        <include>org/apache/pdfbox/util/TestImageIOUtils.java</include>
-                        <include>org/apache/pdfbox/util/TestTextStripper.java</include>
-                        <!--
-                        <include>org/apache/pdfbox/util/TestPDFToImage.java</include>
-                        -->
-                    </includes>
-                    <systemPropertyVariables>
-                        <java.util.logging.config.file>src/test/resources/logging.properties</java.util.logging.config.file>
-                    </systemPropertyVariables>
-                </configuration>
-            </plugin>
-            <plugin>
-                <groupId>org.apache.felix</groupId>
-                <artifactId>maven-bundle-plugin</artifactId>
-                <extensions>true</extensions>
-                <configuration>
-                    <instructions>
-                        <Include-Resource>
-                            {maven-resources},
-                            META-INF=target/maven-shared-archive-resources/META-INF,
-                            org/apache/pdfbox/resources=target/classes/org/apache/pdfbox/resources
-                        </Include-Resource>
-                    </instructions>
-                </configuration>
-            </plugin>
-            <plugin>
-                <groupId>org.apache.rat</groupId>
-                <artifactId>apache-rat-plugin</artifactId>
-                <configuration>
-                    <excludes>
-                        <exclude>src/main/resources/org/apache/pdfbox/resources/cmap/*</exclude>
-                        <exclude>src/main/resources/META-INF/services/*</exclude>
-                        <exclude>src/test/resources/input/rendering/*.ai</exclude>
-                        <exclude>download/glyphlist.txt</exclude>
-                        <exclude>release.properties</exclude>
-                    </excludes>
-                </configuration>
-            </plugin>
-        </plugins>
-    </build>
-
-</project>
+<?xml version="1.0" encoding="UTF-8"?>
+
+<!--
+! Licensed to the Apache Software Foundation (ASF) under one or more
+! contributor license agreements.  See the NOTICE file distributed with
+! this work for additional information regarding copyright ownership.
+! The ASF licenses this file to You under the Apache License, Version 2.0
+! (the "License"); you may not use this file except in compliance with
+! the License.  You may obtain a copy of the License at
+!
+!      http://www.apache.org/licenses/LICENSE-2.0
+!
+! Unless required by applicable law or agreed to in writing, software
+! distributed under the License is distributed on an "AS IS" BASIS,
+! WITHOUT WARRANTIES OR CONDITIONS OF ANY KIND, either express or implied.
+! See the License for the specific language governing permissions and
+! limitations under the License.
+!-->
+
+<project xmlns="http://maven.apache.org/POM/4.0.0" xmlns:xsi="http://www.w3.org/2001/XMLSchema-instance" xsi:schemaLocation="http://maven.apache.org/POM/4.0.0 http://maven.apache.org/maven-v4_0_0.xsd">
+    <modelVersion>4.0.0</modelVersion>
+
+    <parent>
+        <groupId>org.apache.pdfbox</groupId>
+        <artifactId>pdfbox-parent</artifactId>
+    <version>1.8.9-SNAPSHOT</version>
+        <relativePath>../parent/pom.xml</relativePath>
+    </parent>
+
+    <artifactId>pdfbox</artifactId>
+    <packaging>bundle</packaging>
+
+    <name>Apache PDFBox</name>
+    <description>
+        The Apache PDFBox library is an open source Java tool for working with PDF documents.
+    </description>
+    <inceptionYear>2002</inceptionYear>
+
+    <dependencies>
+        <dependency>
+            <groupId>org.apache.pdfbox</groupId>
+            <artifactId>fontbox</artifactId>
+            <version>${project.version}</version>
+        </dependency>
+        <dependency>
+            <groupId>org.apache.pdfbox</groupId>
+            <artifactId>jempbox</artifactId>
+            <version>${project.version}</version>
+        </dependency>
+        <dependency>
+            <groupId>commons-logging</groupId>
+            <artifactId>commons-logging</artifactId>
+            <version>1.1.1</version>
+        </dependency>
+        <dependency>
+            <groupId>org.bouncycastle</groupId>
+            <artifactId>bcmail-jdk15</artifactId>
+            <version>1.44</version>
+            <optional>true</optional>
+        </dependency>
+        <dependency>
+            <groupId>org.bouncycastle</groupId>
+            <artifactId>bcprov-jdk15</artifactId>
+            <version>1.44</version>
+            <optional>true</optional>
+        </dependency>
+        <dependency>
+            <groupId>com.ibm.icu</groupId>
+            <artifactId>icu4j</artifactId>
+            <version>3.8</version>
+            <optional>true</optional>
+        </dependency>
+        <dependency>
+            <groupId>junit</groupId>
+            <artifactId>junit</artifactId>
+            <version>4.8.1</version>
+            <scope>test</scope>
+        </dependency>
+
+        <!-- For legal reasons (incompatible license), these two dependencies
+        are to be used only in the tests and may not be distributed.
+        See also LEGAL-195 -->
+        <dependency>
+            <groupId>com.levigo.jbig2</groupId>
+            <artifactId>levigo-jbig2-imageio</artifactId>
+            <version>1.6.2</version>
+            <scope>test</scope>
+        </dependency>
+        <dependency>
+            <groupId>net.java.dev.jai-imageio</groupId>
+            <artifactId>jai-imageio-core-standalone</artifactId>
+            <version>1.2-pre-dr-b04-2011-07-04</version>
+            <scope>test</scope>
+        </dependency>    
+    </dependencies>
+  
+    <repositories>
+        <repository>
+            <id>jbig2.googlecode</id>
+            <name>JBIG2 ImageIO-Plugin repository at googlecode.com</name>
+            <url>http://jbig2-imageio.googlecode.com/svn/maven-repository/</url>
+        </repository>
+        <repository>
+            <id>mygrid-repository</id>
+            <name>myGrid Repository</name>
+            <url>http://www.mygrid.org.uk/maven/repository</url>
+        </repository>
+    </repositories>
+
+    <build>
+        <resources>
+            <resource>
+                <directory>src/main/resources</directory>
+                <filtering>true</filtering>
+            </resource>
+        </resources>
+        <plugins>
+            <plugin>
+                <artifactId>maven-antrun-plugin</artifactId>
+                <executions>
+                    <execution>
+                        <phase>generate-resources</phase>
+                        <configuration>
+                            <target>
+                                <ant antfile="build.xml" target="get.adobefiles" />
+                            </target>
+                        </configuration>
+                        <goals>
+                            <goal>run</goal>
+                        </goals>
+                    </execution>
+                </executions>
+                <dependencies>
+                    <dependency>
+                        <groupId>org.apache.ant</groupId>
+                        <artifactId>ant-nodeps</artifactId>
+                        <version>1.8.1</version>
+                    </dependency>
+                </dependencies>
+            </plugin>
+            <plugin>
+                <artifactId>maven-surefire-plugin</artifactId>
+                <configuration>
+                    <argLine>-Xmx128m</argLine>
+                    <includes>
+                        <include>org/apache/pdfbox/TestAll.java</include>
+                        <include>org/apache/pdfbox/util/TestImageIOUtils.java</include>
+                        <include>org/apache/pdfbox/util/TestTextStripper.java</include>
+                        <!--
+                        <include>org/apache/pdfbox/util/TestPDFToImage.java</include>
+                        -->
+                    </includes>
+                    <systemPropertyVariables>
+                        <java.util.logging.config.file>src/test/resources/logging.properties</java.util.logging.config.file>
+                    </systemPropertyVariables>
+                </configuration>
+            </plugin>
+            <plugin>
+                <groupId>org.apache.felix</groupId>
+                <artifactId>maven-bundle-plugin</artifactId>
+                <extensions>true</extensions>
+                <configuration>
+                    <instructions>
+                        <Include-Resource>
+                            {maven-resources},
+                            META-INF=target/maven-shared-archive-resources/META-INF,
+                            org/apache/pdfbox/resources=target/classes/org/apache/pdfbox/resources
+                        </Include-Resource>
+                    </instructions>
+                </configuration>
+            </plugin>
+            <plugin>
+                <groupId>org.apache.rat</groupId>
+                <artifactId>apache-rat-plugin</artifactId>
+                <configuration>
+                    <excludes>
+                        <exclude>src/main/resources/org/apache/pdfbox/resources/cmap/*</exclude>
+                        <exclude>src/main/resources/META-INF/services/*</exclude>
+                        <exclude>src/test/resources/input/rendering/*.ai</exclude>
+                        <exclude>download/glyphlist.txt</exclude>
+                        <exclude>release.properties</exclude>
+                    </excludes>
+                </configuration>
+            </plugin>
+        </plugins>
+    </build>
+
+</project>
+